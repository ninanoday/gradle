/*
 * Copyright 2018 the original author or authors.
 *
 * Licensed under the Apache License, Version 2.0 (the "License");
 * you may not use this file except in compliance with the License.
 * You may obtain a copy of the License at
 *
 *      http://www.apache.org/licenses/LICENSE-2.0
 *
 * Unless required by applicable law or agreed to in writing, software
 * distributed under the License is distributed on an "AS IS" BASIS,
 * WITHOUT WARRANTIES OR CONDITIONS OF ANY KIND, either express or implied.
 * See the License for the specific language governing permissions and
 * limitations under the License.
 */

import com.gradle.enterprise.gradleplugin.testdistribution.internal.TestDistributionExtensionInternal
import gradlebuild.basics.BuildEnvironment
import gradlebuild.basics.tasks.ClasspathManifest
import gradlebuild.basics.testDistributionEnabled
import gradlebuild.filterEnvironmentVariables
import gradlebuild.jvm.argumentproviders.CiEnvironmentProvider
import gradlebuild.jvm.extension.UnitTestAndCompileExtension
import org.gradle.internal.os.OperatingSystem
import java.time.Duration
import java.util.jar.Attributes

plugins {
    groovy
    idea // Need to apply the idea plugin, so the extended configuration is taken into account on sync
    id("gradlebuild.module-identity")
    id("gradlebuild.dependency-modules")
    id("org.gradle.test-retry")
}

extensions.create<UnitTestAndCompileExtension>("gradlebuildJava", tasks)

removeTeamcityTempProperty()
addDependencies()
configureClasspathManifestGeneration()
configureCompile()
configureSourcesVariant()
configureJarTasks()
configureTests()

tasks.registerCITestDistributionLifecycleTasks()

fun configureCompile() {
    java.toolchain {
        languageVersion.set(JavaLanguageVersion.of(11))
        // Do not force AdoptOpenJDK vendor for M1 Macs
        if (!OperatingSystem.current().toString().contains("aarch64")) {
            vendor.set(JvmVendorSpec.ADOPTOPENJDK)
        }
    }

    tasks.withType<JavaCompile>().configureEach {
        configureCompileTask(options)
    }
    tasks.withType<GroovyCompile>().configureEach {
        groovyOptions.encoding = "utf-8"
        sourceCompatibility = "8"
        targetCompatibility = "8"
        configureCompileTask(options)
    }
    addCompileAllTask()
}

fun configureSourcesVariant() {
    java {
        withSourcesJar()
    }

    @Suppress("unused_variable")
    val transitiveSourcesElements by configurations.creating {
        isCanBeResolved = false
        isCanBeConsumed = true
        extendsFrom(configurations.implementation.get())
        attributes {
<<<<<<< HEAD
            attribute(Usage.USAGE_ATTRIBUTE, objects.named(Usage::class.java, Usage.JAVA_RUNTIME))
            attribute(Category.CATEGORY_ATTRIBUTE, objects.named(Category::class.java, Category.DOCUMENTATION))
            attribute(DocsType.DOCS_TYPE_ATTRIBUTE, objects.named(DocsType::class.java, "gradle-source-folders"))
=======
            attribute(Usage.USAGE_ATTRIBUTE, objects.named<Usage>(Usage.JAVA_RUNTIME))
            attribute(Category.CATEGORY_ATTRIBUTE, objects.named<Category>(Category.DOCUMENTATION))
            attribute(DocsType.DOCS_TYPE_ATTRIBUTE, objects.named<DocsType>("gradle-source-folders"))
>>>>>>> 73214879
        }
        val main = sourceSets.main.get()
        main.java.srcDirs.forEach {
            outgoing.artifact(it)
        }
        main.groovy.srcDirs.forEach {
            outgoing.artifact(it)
        }
    }
}

fun configureCompileTask(options: CompileOptions) {
    options.release.set(8)
    options.encoding = "utf-8"
    options.isIncremental = true
    options.forkOptions.jvmArgs?.add("-XX:+HeapDumpOnOutOfMemoryError")
    options.forkOptions.memoryMaximumSize = "1g"
    options.compilerArgs.addAll(mutableListOf("-Xlint:-options", "-Xlint:-path"))
}

fun configureClasspathManifestGeneration() {
    val runtimeClasspath by configurations
    val classpathManifest = tasks.register("classpathManifest", ClasspathManifest::class) {
        this.runtimeClasspath.from(runtimeClasspath)
        this.externalDependencies.from(runtimeClasspath.fileCollection { it is ExternalDependency })
        this.manifestFile.set(moduleIdentity.baseName.map { layout.buildDirectory.file("generated-resources/$it-classpath/$it-classpath.properties").get() })
    }
    sourceSets.main.get().output.dir(
        classpathManifest.map { it.manifestFile.get().asFile.parentFile }
    )
}

fun addDependencies() {
    dependencies {
        testCompileOnly(libs.junit)
        testRuntimeOnly(libs.junit5Vintage)
        testImplementation(libs.groovy)
        testImplementation(libs.groovyAnt)
        testImplementation(libs.groovyJson)
        testImplementation(libs.groovyTest)
        testImplementation(libs.groovyXml)
        testImplementation(libs.spock)
        testImplementation(libs.junit5Vintage)
        testImplementation(libs.spockJUnit4)
        testRuntimeOnly(libs.bytebuddy)
        testRuntimeOnly(libs.objenesis)

        // use a separate configuration for the platform dependency that does not get published as part of 'apiElements' or 'runtimeElements'
        val platformImplementation by configurations.creating
        configurations["compileClasspath"].extendsFrom(platformImplementation)
        configurations["runtimeClasspath"].extendsFrom(platformImplementation)
        configurations["testCompileClasspath"].extendsFrom(platformImplementation)
        configurations["testRuntimeClasspath"].extendsFrom(platformImplementation)
        platformImplementation.withDependencies {
            // use 'withDependencies' to not attempt to find platform project during script compilation
            add(project.dependencies.create(platform(project(":distributions-dependencies"))))
        }
    }
}

fun addCompileAllTask() {
    tasks.register("compileAll") {
        description = "Compile all source code, including main, test, integTest, crossVersionTest, testFixtures, etc."
        val compileTasks = project.tasks.matching {
            it is JavaCompile || it is GroovyCompile
        }
        dependsOn(compileTasks)
    }

    tasks.register("compileAllProduction") {
        description = "Compile all production source code, usually only main and testFixtures."
        val compileTasks = project.tasks.matching {
            // Currently, we compile everything since the Groovy compiler is not deterministic enough.
            (it is JavaCompile || it is GroovyCompile)
        }
        dependsOn(compileTasks)
    }
}

fun configureJarTasks() {
    tasks.withType<Jar>().configureEach {
        archiveBaseName.set(moduleIdentity.baseName)
        archiveVersion.set(moduleIdentity.version.map { it.baseVersion.version })
        manifest.attributes(
            mapOf(
                Attributes.Name.IMPLEMENTATION_TITLE.toString() to "Gradle",
                Attributes.Name.IMPLEMENTATION_VERSION.toString() to moduleIdentity.version.map { it.baseVersion.version }
            )
        )
    }
}

fun getPropertyFromAnySource(propertyName: String): Provider<String> {
    return providers.gradleProperty(propertyName)
        .orElse(providers.systemProperty(propertyName))
        .orElse(providers.environmentVariable(propertyName))
}

fun Test.jvmVersionForTest(): JavaLanguageVersion {
    return JavaLanguageVersion.of(getPropertyFromAnySource("testJavaVersion").getOrElse(JavaVersion.current().majorVersion))
}

fun Test.configureJvmForTest() {
    jvmArgumentProviders.add(CiEnvironmentProvider(this))
    val launcher = project.javaToolchains.launcherFor {
        languageVersion.set(jvmVersionForTest())
        getPropertyFromAnySource("testJavaVendor").map {
            when (it.toLowerCase()) {
                "oracle" -> vendor.set(JvmVendorSpec.ORACLE)
                "openjdk" -> vendor.set(JvmVendorSpec.ADOPTOPENJDK)
            }
        }.getOrNull()
    }
    javaLauncher.set(launcher)
    if (jvmVersionForTest().canCompileOrRun(9)) {
        if (isUnitTest() || usesEmbeddedExecuter()) {
            jvmArgs(org.gradle.internal.jvm.JpmsConfiguration.GRADLE_DAEMON_JPMS_ARGS)
        } else {
            jvmArgs(listOf("--add-opens", "java.base/java.util=ALL-UNNAMED")) // Used in tests by native platform library: WrapperProcess.getEnv
            jvmArgs(listOf("--add-opens", "java.base/java.lang=ALL-UNNAMED")) // Used in tests by ClassLoaderUtils
        }
    }
}

fun Test.addOsAsInputs() {
    // Add OS as inputs since tests on different OS may behave differently https://github.com/gradle/gradle-private/issues/2831
    // the version currently differs between our dev infrastructure, so we only track the name and the architecture
    inputs.property("operatingSystem", "${OperatingSystem.current().name} ${System.getProperty("os.arch")}")
}

fun Test.isUnitTest() = listOf("test", "writePerformanceScenarioDefinitions", "writeTmpPerformanceScenarioDefinitions").contains(name)

fun Test.usesEmbeddedExecuter() = name.startsWith("embedded")

fun Test.configureRerun() {
    if (providers.gradleProperty("rerunAllTests").isPresent) {
        doNotTrackState("All tests should re-run")
    }
}

fun Test.determineMaxRetry() = if (project.name in listOf("smoke-test", "performance", "build-scan-performance")) 1 else 2

fun configureTests() {
    normalization {
        runtimeClasspath {
            // Ignore the build receipt as it is not relevant for tests and changes between each execution
            ignore("org/gradle/build-receipt.properties")
        }
    }

    tasks.withType<Test>().configureEach {
        configureAndroidUserHome()
        filterEnvironmentVariables()

        maxParallelForks = project.maxParallelForks

        configureJvmForTest()
        addOsAsInputs()

        val testName = name

        if (BuildEnvironment.isCiServer) {
            configureRerun()
            retry {
                maxRetries.convention(determineMaxRetry())
                maxFailures.set(10)
            }
            doFirst {
                logger.lifecycle("maxParallelForks for '$path' is $maxParallelForks")
            }
        }

        useJUnitPlatform()

        if (project.enableExperimentalTestFiltering() && !isUnitTest()) {
            distribution {
                enabled.set(true)
                maxRemoteExecutors.set(0)
                // Dogfooding TD against ge-td-dogfooding in order to test new features and benefit from bug fixes before they are released
                (this as TestDistributionExtensionInternal).server.set(uri("https://ge-td-dogfooding.grdev.net"))
            }
        }

        if (project.testDistributionEnabled() && !isUnitTest()) {
            println("Remote test distribution has been enabled for $testName")

            distribution {
                this as TestDistributionExtensionInternal
                enabled.set(true)
                project.maxTestDistributionPartitionSecond?.apply {
                    preferredMaxDuration.set(Duration.ofSeconds(this))
                }
                // No limit; use all available executors
                distribution.maxRemoteExecutors.set(null)
                // Dogfooding TD against ge-td-dogfooding in order to test new features and benefit from bug fixes before they are released
                server.set(uri("https://ge-td-dogfooding.grdev.net"))

                if (BuildEnvironment.isCiServer) {
                    when {
                        OperatingSystem.current().isLinux -> requirements.set(listOf("os=linux", "gbt-dogfooding"))
                        OperatingSystem.current().isWindows -> requirements.set(listOf("os=windows", "gbt-dogfooding"))
                        OperatingSystem.current().isMacOsX -> requirements.set(listOf("os=macos", "gbt-dogfooding"))
                    }
                } else {
                    requirements.set(listOf("gbt-dogfooding"))
                }
            }
        }
    }
}

fun removeTeamcityTempProperty() {
    // Undo: https://github.com/JetBrains/teamcity-gradle/blob/e1dc98db0505748df7bea2e61b5ee3a3ba9933db/gradle-runner-agent/src/main/scripts/init.gradle#L818
    if (project.hasProperty("teamcity")) {
        @Suppress("UNCHECKED_CAST")
        val teamcity = project.property("teamcity") as MutableMap<String, Any>
        teamcity["teamcity.build.tempDir"] = ""
    }
}

fun Project.enableExperimentalTestFiltering() = !setOf("build-scan-performance", "configuration-cache", "kotlin-dsl", "performance", "smoke-test", "soak").contains(name) && isExperimentalTestFilteringEnabled

val Project.isExperimentalTestFilteringEnabled
    get() = providers.systemProperty("gradle.internal.testselection.enabled").getOrElse("false").toBoolean()

// Controls the test distribution partition size. The test classes smaller than this value will be merged into a "partition"
val Project.maxTestDistributionPartitionSecond: Long?
    get() = providers.systemProperty("testDistributionPartitionSizeInSeconds").orNull?.toLong()

val Project.maxParallelForks: Int
    get() = (findProperty("maxParallelForks")?.toString()?.toInt() ?: 4) * (if (System.getenv("BUILD_AGENT_VARIANT") == "AX41") 2 else 1)

/**
 * Test lifecycle tasks that correspond to CIBuildModel.TestType (see .teamcity/Gradle_Check/model/CIBuildModel.kt).
 */
fun TaskContainer.registerCITestDistributionLifecycleTasks() {
    val ciGroup = "CI Lifecycle"

    register("quickTest") {
        description = "Run all unit, integration and cross-version (against latest release) tests in embedded execution mode"
        group = ciGroup
    }

    register("platformTest") {
        description = "Run all unit, integration and cross-version (against latest release) tests in forking execution mode"
        group = ciGroup
    }

    register("quickFeedbackCrossVersionTest") {
        description = "Run cross-version tests against a limited set of versions"
        group = ciGroup
    }

    register("allVersionsCrossVersionTest") {
        description = "Run cross-version tests against all released versions (latest patch release of each)"
        group = ciGroup
    }

    register("allVersionsIntegMultiVersionTest") {
        description = "Run all multi-version integration tests with all version to cover"
        group = ciGroup
    }

    register("parallelTest") {
        description = "Run all integration tests in parallel execution mode: each Gradle execution started in a test run with --parallel"
        group = ciGroup
    }

    register("noDaemonTest") {
        description = "Run all integration tests in no-daemon execution mode: each Gradle execution started in a test forks a new daemon"
        group = ciGroup
    }

    register("configCacheTest") {
        description = "Run all integration tests with instant execution"
        group = ciGroup
    }

    register("forceRealizeDependencyManagementTest") {
        description = "Runs all integration tests with the dependency management engine in 'force component realization' mode"
        group = ciGroup
    }
}

// https://github.com/gradle/gradle-private/issues/3380
fun Test.configureAndroidUserHome() {
    val androidUserHomeForTest = project.layout.buildDirectory.dir("androidUserHomeForTest/$name").get().asFile.absolutePath
    environment["ANDROID_PREFS_ROOT"] = androidUserHomeForTest
    environment["ANDROID_USER_HOME"] = androidUserHomeForTest
}<|MERGE_RESOLUTION|>--- conflicted
+++ resolved
@@ -77,15 +77,9 @@
         isCanBeConsumed = true
         extendsFrom(configurations.implementation.get())
         attributes {
-<<<<<<< HEAD
-            attribute(Usage.USAGE_ATTRIBUTE, objects.named(Usage::class.java, Usage.JAVA_RUNTIME))
-            attribute(Category.CATEGORY_ATTRIBUTE, objects.named(Category::class.java, Category.DOCUMENTATION))
-            attribute(DocsType.DOCS_TYPE_ATTRIBUTE, objects.named(DocsType::class.java, "gradle-source-folders"))
-=======
             attribute(Usage.USAGE_ATTRIBUTE, objects.named<Usage>(Usage.JAVA_RUNTIME))
             attribute(Category.CATEGORY_ATTRIBUTE, objects.named<Category>(Category.DOCUMENTATION))
             attribute(DocsType.DOCS_TYPE_ATTRIBUTE, objects.named<DocsType>("gradle-source-folders"))
->>>>>>> 73214879
         }
         val main = sourceSets.main.get()
         main.java.srcDirs.forEach {

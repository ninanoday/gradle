--- conflicted
+++ resolved
@@ -122,10 +122,6 @@
         if (!transformationStep.requiresDependencies()) {
             return NO_DEPENDENCIES;
         }
-<<<<<<< HEAD
-        ConfigurationIdentity configurationIdentity = resolutionResultProvider.getConfigurationIdentity();
-=======
->>>>>>> 5c65558d
         return new TransformUpstreamDependenciesImpl(configurationIdentity, transformationStep, calculatedValueContainerFactory);
     }
 

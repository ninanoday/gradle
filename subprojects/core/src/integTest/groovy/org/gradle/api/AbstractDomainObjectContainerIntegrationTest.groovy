--- conflicted
+++ resolved
@@ -23,27 +23,6 @@
     abstract String makeContainer()
     abstract String disallowMutationMessage(String assertingMethod)
 
-<<<<<<< HEAD
-=======
-    Map<String, String> getQueryCodeUnderTest() {
-        [
-            "getByName(String)":    "testContainer.getByName('unrealized')",
-            "named(String)":        "testContainer.named('unrealized')",
-            "findAll(Closure)":     "testContainer.findAll { it.name == 'unrealized' }",
-            "findByName(String)":   "testContainer.findByName('unrealized')",
-            "TaskProvider.get()":   "unrealized.get()",
-            "iterator()":           "for (def element : testContainer) { println element.name }",
-        ]
-    }
-
-    Map<String, String> getMutationCodeUnderTest() {
-        [
-            "create(String)":   "testContainer.create('c' + it.name)",
-            "register(String)": "testContainer.register('c' + it.name)",
-        ]
-    }
-
->>>>>>> 63645ef8
     def setup() {
         buildFile << """
             def testContainer = ${makeContainer()}
@@ -205,8 +184,6 @@
         mutationMethod << getMutationMethods()
     }
 
-<<<<<<< HEAD
-=======
     @Unroll
     def "can execute query and mutating methods #method.key from all"() {
         buildFile << """
@@ -221,7 +198,7 @@
         succeeds "help"
 
         where:
-        method << getQueryCodeUnderTest() + getMutationCodeUnderTest()
+        method << getQueryMethods() + getMutationMethods()
     }
 
     @Unroll
@@ -238,7 +215,6 @@
         succeeds "help"
 
         where:
-        method << getQueryCodeUnderTest() + getMutationCodeUnderTest()
-    }
->>>>>>> 63645ef8
+        method << getQueryMethods() + getMutationMethods()
+    }
 }
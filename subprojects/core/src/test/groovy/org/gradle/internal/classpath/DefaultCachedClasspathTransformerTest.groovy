--- conflicted
+++ resolved
@@ -252,11 +252,7 @@
         def file = testDir.file("thing.jar")
         jar(file)
         def classpath = DefaultClassPath.of(file)
-<<<<<<< HEAD
-        def cachedFile = testDir.file("cached/32cc3fc5c2cd6b33bb163143f8d666e6/thing.jar")
-=======
-        def cachedFile = testDir.file("cached/3fde47c1c844b32232ec3919adfe2b42/thing.jar")
->>>>>>> 2859de0d
+        def cachedFile = testDir.file("cached/44e4830c28ac6c646611b4d2702e1638/thing.jar")
 
         when:
         def cachedClasspath = transformer.transform(classpath, BuildLogic)
@@ -284,11 +280,7 @@
         def dir = testDir.file("thing.dir")
         classesDir(dir)
         def classpath = DefaultClassPath.of(dir)
-<<<<<<< HEAD
-        def cachedFile = testDir.file("cached/2e96760b2741e7efcdb2c54ba5e56b59/thing.dir.jar")
-=======
-        def cachedFile = testDir.file("cached/1900d4c26150e774e51ce721d75181a8/thing.dir.jar")
->>>>>>> 2859de0d
+        def cachedFile = testDir.file("cached/59030bcecfe184d6b60f1e614e22496e/thing.dir.jar")
 
         when:
         def cachedClasspath = transformer.transform(classpath, BuildLogic)
@@ -318,13 +310,8 @@
         def file = testDir.file("thing.jar")
         jar(file)
         def classpath = DefaultClassPath.of(dir, file)
-<<<<<<< HEAD
-        def cachedDir = testDir.file("cached/2e96760b2741e7efcdb2c54ba5e56b59/thing.dir.jar")
-        def cachedFile = testDir.file("cached/32cc3fc5c2cd6b33bb163143f8d666e6/thing.jar")
-=======
-        def cachedDir = testDir.file("cached/1900d4c26150e774e51ce721d75181a8/thing.dir.jar")
-        def cachedFile = testDir.file("cached/3fde47c1c844b32232ec3919adfe2b42/thing.jar")
->>>>>>> 2859de0d
+        def cachedDir = testDir.file("cached/59030bcecfe184d6b60f1e614e22496e/thing.dir.jar")
+        def cachedFile = testDir.file("cached/44e4830c28ac6c646611b4d2702e1638/thing.jar")
 
         when:
         def cachedClasspath = transformer.transform(classpath, BuildLogic)
@@ -381,13 +368,8 @@
         def file3 = testDir.file("thing3.jar")
         jar(file3)
         def classpath = DefaultClassPath.of(dir, file, dir2, file2, dir3, file3)
-<<<<<<< HEAD
-        def cachedDir = testDir.file("cached/2e96760b2741e7efcdb2c54ba5e56b59/thing.dir.jar")
-        def cachedFile = testDir.file("cached/32cc3fc5c2cd6b33bb163143f8d666e6/thing.jar")
-=======
-        def cachedDir = testDir.file("cached/1900d4c26150e774e51ce721d75181a8/thing.dir.jar")
-        def cachedFile = testDir.file("cached/3fde47c1c844b32232ec3919adfe2b42/thing.jar")
->>>>>>> 2859de0d
+        def cachedDir = testDir.file("cached/59030bcecfe184d6b60f1e614e22496e/thing.dir.jar")
+        def cachedFile = testDir.file("cached/44e4830c28ac6c646611b4d2702e1638/thing.jar")
 
         when:
         def cachedClasspath = transformer.transform(classpath, BuildLogic)
@@ -407,11 +389,7 @@
         def file = testDir.file("thing.jar")
         jar(file)
         def classpath = DefaultClassPath.of(file)
-<<<<<<< HEAD
-        def cachedFile = testDir.file("cached/44369b1128bbb65e666471aa5269f643/thing.jar")
-=======
-        def cachedFile = testDir.file("cached/e5905f62c64ef2e8d8e4eabf417daaeb/thing.jar")
->>>>>>> 2859de0d
+        def cachedFile = testDir.file("cached/9019f78af08665966bfb4dbed5e4f884/thing.jar")
 
         when:
         def cachedClasspath = transformer.transform(classpath, BuildLogic, transform)
@@ -445,11 +423,7 @@
         def file = testDir.file("thing.jar")
         jarWithStoredResource(file)
         def classpath = DefaultClassPath.of(file)
-<<<<<<< HEAD
-        def cachedFile = testDir.file("cached/ba140b4c56812aeed16cd7e543d8f14d/thing.jar")
-=======
-        def cachedFile = testDir.file("cached/50e4e729a80d610b344e5f07bf899fcd/thing.jar")
->>>>>>> 2859de0d
+        def cachedFile = testDir.file("cached/ee681806143803929fca4d4a4c2aa954/thing.jar")
 
         when:
         def cachedClasspath = transformer.transform(classpath, BuildLogic)

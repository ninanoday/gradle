--- conflicted
+++ resolved
@@ -32,11 +32,7 @@
     @Rule
     HttpServer server
 
-<<<<<<< HEAD
-    String groovyVersion = "4.0.0-beta-1"
-=======
     String groovyVersion = "3.0.10"
->>>>>>> 6e6b5e78
 
     def setup() {
         server.start()
@@ -545,11 +541,7 @@
     }
 
     def publishGroovyModuleWithSources(MavenHttpRepository repo, String artifactId) {
-<<<<<<< HEAD
-        def module = repo.module("org.apache.groovy", artifactId, groovyVersion)
-=======
         def module = repo.module(groovyGroupName(groovyVersion), artifactId, groovyVersion)
->>>>>>> 6e6b5e78
         module.artifact(classifier: "sources")
         module.publish()
         module.allowAll()

--- conflicted
+++ resolved
@@ -43,19 +43,9 @@
 import org.gradle.internal.serialize.kryo.KryoBackedDecoder
 import org.gradle.internal.serialize.kryo.KryoBackedEncoder
 import org.gradle.kotlin.dsl.support.useToRun
-<<<<<<< HEAD
-import org.gradle.tooling.events.OperationCompletionListener
 import org.gradle.util.IncubationLogger
 import java.io.File
 import java.io.OutputStream
-import java.util.ArrayList
-=======
-import org.gradle.util.GradleVersion
-import org.gradle.util.IncubationLogger
-import java.io.File
-import java.io.OutputStream
-import java.nio.file.Files
->>>>>>> ce0f4747
 
 
 class DefaultInstantExecution internal constructor(
@@ -182,33 +172,19 @@
     private
     fun writeInstantExecutionState(stateFile: File) {
         service<ProjectStateRegistry>().withLenientState {
-<<<<<<< HEAD
             withWriteContextFor(stateFile) {
-                encodeScheduledWork()
-                writeInt(0x1ecac8e)
-=======
-            withWriteContextFor(instantExecutionStateFile) {
                 InstantExecutionState(codecs, host).run {
                     writeState()
                 }
->>>>>>> ce0f4747
-            }
-        }
-    }
-
-    private
-<<<<<<< HEAD
+            }
+        }
+    }
+
+    private
     fun readInstantExecutionState(stateFile: File) {
         withReadContextFor(stateFile) {
-            decodeScheduledWork()
-            require(readInt() == 0x1ecac8e) {
-                "corrupt state file"
-=======
-    fun readInstantExecutionState() {
-        withReadContextFor(instantExecutionStateFile) {
             InstantExecutionState(codecs, host).run {
                 readState()
->>>>>>> ce0f4747
             }
         }
     }

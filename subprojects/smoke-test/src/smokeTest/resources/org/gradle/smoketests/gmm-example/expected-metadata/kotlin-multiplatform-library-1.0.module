{
  "formatVersion": "1.1",
  "component": {
    "group": "example",
    "module": "kotlin-multiplatform-library",
    "version": "1.0",
    "attributes": {
      "org.gradle.status": "release"
    }
  },
  "createdBy": {
    "gradle": {
      "version": "7.7-20220815220000+0000"
    }
  },
  "variants": [
    {
      "name": "metadataApiElements",
      "attributes": {
        "org.gradle.category": "library",
        "org.gradle.usage": "kotlin-metadata",
        "org.jetbrains.kotlin.platform.type": "common"
      },
      "files": [
        {
          "name": "kotlin-multiplatform-library-metadata-1.0.jar",
          "url": "kotlin-multiplatform-library-1.0.jar",
          "size": 2897,
          "sha512": "41e539be1a309e789fbb9ba71ae6cad79f7d37d5d492b3ecfd966b33d8b456e10020d3c10bf18c7d695004010bc21c139042b77a7a934643fb0fec64637c9393",
          "sha256": "cdd614bb4814c17060b408f7e1a8b9375b3ae93c9bc9ed5e219bf4df97e9fdab",
          "sha1": "5a7bf11aa9245cff216f8ab7819a6a63ecab25b3",
          "md5": "9f8cb8dd2cf2227a1671fc2453e67b7c"
        }
      ]
    },
    {
      "name": "jsApiElements-published",
      "attributes": {
        "org.gradle.category": "library",
        "org.gradle.usage": "kotlin-api",
        "org.jetbrains.kotlin.js.compiler": "legacy",
        "org.jetbrains.kotlin.platform.type": "js"
      },
      "available-at": {
        "url": "../../kotlin-multiplatform-library-js/1.0/kotlin-multiplatform-library-js-1.0.module",
        "group": "example",
        "module": "kotlin-multiplatform-library-js",
        "version": "1.0"
      }
    },
    {
      "name": "jsRuntimeElements-published",
      "attributes": {
        "org.gradle.category": "library",
        "org.gradle.usage": "kotlin-runtime",
        "org.jetbrains.kotlin.js.compiler": "legacy",
        "org.jetbrains.kotlin.platform.type": "js"
      },
      "available-at": {
        "url": "../../kotlin-multiplatform-library-js/1.0/kotlin-multiplatform-library-js-1.0.module",
        "group": "example",
        "module": "kotlin-multiplatform-library-js",
        "version": "1.0"
      }
    },
    {
      "name": "jvmApiElements-published",
      "attributes": {
        "org.gradle.category": "library",
        "org.gradle.libraryelements": "jar",
        "org.gradle.usage": "java-api",
        "org.jetbrains.kotlin.platform.type": "jvm"
      },
      "available-at": {
        "url": "../../kotlin-multiplatform-library-jvm/1.0/kotlin-multiplatform-library-jvm-1.0.module",
        "group": "example",
        "module": "kotlin-multiplatform-library-jvm",
        "version": "1.0"
      }
    },
    {
      "name": "jvmRuntimeElements-published",
      "attributes": {
        "org.gradle.category": "library",
        "org.gradle.libraryelements": "jar",
        "org.gradle.usage": "java-runtime",
        "org.jetbrains.kotlin.platform.type": "jvm"
      },
      "available-at": {
        "url": "../../kotlin-multiplatform-library-jvm/1.0/kotlin-multiplatform-library-jvm-1.0.module",
        "group": "example",
        "module": "kotlin-multiplatform-library-jvm",
        "version": "1.0"
      }
    },
    {
      "name": "linuxX64ApiElements-published",
      "attributes": {
        "artifactType": "org.jetbrains.kotlin.klib",
        "org.gradle.category": "library",
        "org.gradle.usage": "kotlin-api",
        "org.jetbrains.kotlin.native.target": "linux_x64",
        "org.jetbrains.kotlin.platform.type": "native"
      },
      "available-at": {
        "url": "../../kotlin-multiplatform-library-linuxx64/1.0/kotlin-multiplatform-library-linuxx64-1.0.module",
        "group": "example",
        "module": "kotlin-multiplatform-library-linuxx64",
        "version": "1.0"
      }
    },
    {
      "name": "macosX64ApiElements-published",
      "attributes": {
        "artifactType": "org.jetbrains.kotlin.klib",
<<<<<<< HEAD
=======
        "org.gradle.category": "library",
>>>>>>> d3c5e1ad
        "org.gradle.usage": "kotlin-api",
        "org.jetbrains.kotlin.native.target": "macos_x64",
        "org.jetbrains.kotlin.platform.type": "native"
      },
      "available-at": {
        "url": "../../kotlin-multiplatform-library-macosx64/1.0/kotlin-multiplatform-library-macosx64-1.0.module",
        "group": "example",
        "module": "kotlin-multiplatform-library-macosx64",
        "version": "1.0"
      }
    },
    {
      "name": "macosX64MetadataElements-published",
      "attributes": {
        "artifactType": "org.jetbrains.kotlin.klib",
        "org.gradle.category": "library",
        "org.gradle.usage": "kotlin-metadata",
        "org.jetbrains.kotlin.native.target": "macos_x64",
        "org.jetbrains.kotlin.platform.type": "native"
      },
      "available-at": {
        "url": "../../kotlin-multiplatform-library-macosx64/1.0/kotlin-multiplatform-library-macosx64-1.0.module",
        "group": "example",
        "module": "kotlin-multiplatform-library-macosx64",
        "version": "1.0"
      }
    }
  ]
}<|MERGE_RESOLUTION|>--- conflicted
+++ resolved
@@ -113,10 +113,7 @@
       "name": "macosX64ApiElements-published",
       "attributes": {
         "artifactType": "org.jetbrains.kotlin.klib",
-<<<<<<< HEAD
-=======
         "org.gradle.category": "library",
->>>>>>> d3c5e1ad
         "org.gradle.usage": "kotlin-api",
         "org.jetbrains.kotlin.native.target": "macos_x64",
         "org.jetbrains.kotlin.platform.type": "native"
